# -*- coding: utf-8 -*-
"Main module defining filesystem and file classes"
from __future__ import absolute_import

import ctypes
import fnmatch
import logging
import os
import re
import subprocess
import sys
import re
import warnings
from .lib import _lib

PY3 = sys.version_info.major > 2

from .compatibility import FileNotFoundError, PermissionError, urlparse
from .utils import seek_delimiter, read_block


logger = logging.getLogger(__name__)


def hdfs_conf():
    """ Load HDFS config from default locations. """
    confd = os.environ.get('HADOOP_CONF_DIR', os.environ.get('HADOOP_INSTALL',
                           '') + '/hadoop/conf')
    files = 'core-site.xml', 'hdfs-site.xml'
    conf = {}
    for afile in files:
        try:
            conf.update(conf_to_dict(os.sep.join([confd, afile])))
        except FileNotFoundError:
            pass
    if 'fs.defaultFS' in conf:
        u = urlparse(conf['fs.defaultFS'])
        conf['host'] = u.hostname
        conf['port'] = u.port
    return conf


def conf_to_dict(fname):
    name_match = re.compile("<name>(.*?)</name>")
    val_match = re.compile("<value>(.*?)</value>")
    conf = {}
    for line in open(fname):
        name = name_match.search(line)
        if name:
            key = name.groups()[0]
        val = val_match.search(line)
        if val:
            val = val.groups()[0]
            try:
                val = int(val)
            except ValueError:
                try:
                    val = float(val)
                except ValueError:
                    pass
            if val == 'false':
                val = False
            if val == 'true':
                val = True
            conf[key] = val
    return conf

conf = hdfs_conf()

def ensure_byte(s):
    """ Give strings that ctypes is guaranteed to handle """
    if PY3:
        if isinstance(s, str):
            return s.encode('ascii')
        elif isinstance(s, bytes):
            return s
        else:
            raise ValueError('Could not convert %s to bytes' % s)
    else:  # in PY2, strings are fine for ctypes
        return s


def ensure_string(s):
    """ Ensure that the result is a string

    >>> ensure_string(b'123')
    u'123'
    """
    if hasattr(s, 'decode'):
        return s.decode()
    return s


def ensure_trailing_slash(s):
    """ Ensure that string ends with a slash

    >>> ensure_trailing_slash('/user/directory')
    '/user/directory/'
    >>> ensure_trailing_slash('/user/directory/')
    '/user/directory/'
    """
    slash = '/' if isinstance(s, str) else b'/'
    if not s.endswith(slash):
        s += slash
    return s


def init_kerb():
    """ Find Kerberos credentials.

    Use system kinit to find credentials.
    Set up by editing krb5.conf
    """
    raise NotImplementedError("Please set your credentials manually")
    out1 = subprocess.check_call(['kinit'])
    out2 = subprocess.check_call(['klist'])
    HDFileSystem.ticket_cache = None
    HDFileSystem.token = None


class HDFileSystem(object):
    """ Connection to an HDFS namenode

    >>> hdfs = HDFileSystem(host='127.0.0.1', port=8020)  # doctest: +SKIP
    """
    def __init__(self, host=None, port=None, user=None, ticket_cache=None,
            token=None, pars=None, connect=True):
        """
        Parameters
        ----------

        host : str (default from config files)
            namenode (name or IP)

        port : int (9000)
            connection port

        user, ticket_cache, token : str
            kerberos things

        pars : {str: str}
            other parameters for hadoop
        """
        self.host = host or conf.get('host', 'localhost')
        self.port = port or conf.get('port', 8020)
        self.user = user
        self.ticket_cache = ticket_cache
        self.pars = pars
        self.token = None  # Delegation token (generated)
        self._handle = None
        if connect:
            self.connect()

    def __getstate__(self):
        d = self.__dict__.copy()
        del d['_handle']
        logger.debug("Serialize with state: %s", d)
        return d

    def __setstate__(self, state):
        self.__dict__.update(state)
        self._handle = None
        self.connect()

    def connect(self):
        """ Connect to the name node

        This happens automatically at startup
        """
        if self._handle:
            raise ValueError("Already connected")

        o = _lib.hdfsNewBuilder()
        _lib.hdfsBuilderSetNameNodePort(o, self.port)
        _lib.hdfsBuilderSetNameNode(o, ensure_byte(self.host))
        if self.user:
            _lib.hdfsBuilderSetUserName(o, ensure_byte(self.user))
        if self.ticket_cache:
            _lib.hdfsBuilderSetKerbTicketCachePath(o, ensure_byte(self.ticket_cache))
        if self.token:
            _lib.hdfsBuilderSetToken(o, ensure_byte(self.token))
        if self.pars:
            for par in self.pars:
                if not  _lib.hdfsBuilderConfSetStr(o, ensure_byte(par),
                                          ensure_byte(self.pars(par))) == 0:
                    warnings.warn('Setting conf parameter %s failed' % par)
        fs = _lib.hdfsBuilderConnect(o)
        if fs:
            logger.debug("Connect to handle %d", fs.contents.filesystem)
            self._handle = fs
            #if self.token:   # TODO: find out what a delegation token is
            #    self._token = _lib.hdfsGetDelegationToken(self._handle,
            #                                             ensure_byte(self.user))
        else:
            raise RuntimeError('Connection Failed')

    def disconnect(self):
        """ Disconnect from name node """
        if self._handle:
            logger.debug("Disconnect from handle %d", self._handle.contents.filesystem)
            _lib.hdfsDisconnect(self._handle)
        self._handle = None

    def open(self, path, mode='r', repl=1, buff=0, block_size=0):
        """ Open a file for reading or writing

        Parameters
        ----------
        path: string
            Path of file on HDFS
        mode: string
            One of 'r', 'w', or 'a'
        repl: int
            Replication factor
        block_size: int
            Size of data-node blocks if writing
        """
        if not self._handle:
            raise IOError("Filesystem not connected")
        if block_size and mode != 'w':
            raise ValueError('Block size only valid when writing new file')
        return HDFile(self, path, mode, repl=repl, buff=buff,
                block_size=block_size)

    def du(self, path, total=False, deep=False):
        if isinstance(total, str):
            total = total=='True'
        if isinstance(deep, str):
            deep = deep=='True'
        fi = self.ls(path)
        if len(fi) == 0:
            raise IOError('Not Found')
        if deep:
            for apath in fi:
                if apath['kind'] == 'directory':
                    fi.extend(self.ls(apath['name']))
        if total:
            return {path: sum(f['size'] for f in fi)}
        return {p['name']: p['size'] for p in fi}

    def df(self):
        cap = _lib.hdfsGetCapacity(self._handle)
        used = _lib.hdfsGetUsed(self._handle)
        return {'capacity': cap, 'used': used, 'free': 100*(cap-used)/cap}

    def get_block_locations(self, path, start=0, length=0):
        """ Fetch physical locations of blocks """
        if not self._handle:
            raise IOError("Filesystem not connected")
        start = int(start) or 0
        length = int(length) or self.info(path)['size']
        nblocks = ctypes.c_int(0)
        out = _lib.hdfsGetFileBlockLocations(self._handle, ensure_byte(path),
                                ctypes.c_int64(start), ctypes.c_int64(length),
                                ctypes.byref(nblocks))
        locs = []
        for i in range(nblocks.value):
            block = out[i]
            hosts = [block.hosts[i] for i in
                     range(block.numOfNodes)]
            locs.append({'hosts': hosts, 'length': block.length,
                         'offset': block.offset})
        _lib.hdfsFreeFileBlockLocations(out, nblocks)
        return locs

    def info(self, path):
        """ File information """
        if not self.exists(path):
            raise FileNotFoundError(path)
        fi = _lib.hdfsGetPathInfo(self._handle, ensure_byte(path)).contents
        out = info_to_dict(fi)
        _lib.hdfsFreeFileInfo(ctypes.byref(fi), 1)
        return out

    def walk(self, path):
        """ Get all file entries below given path """
        return self.du(path, False, True).keys()

    def glob(self, path):
        """ Get list of paths mathing glob-like pattern (i.e., with "*"s).

        If passed a directory, gets all contained files; if passed path
        to a file, without any "*", returns one-element list containing that
        filename.
        """
        path = ensure_byte(path)
        try:
            f = self.info(path)
            if f['kind'] == 'directory' and b"*" not in path:
                path = path + b"*"
            else:
                return [f['name']]
        except IOError:
            pass
        if b'/' in path[:path.index(b'*')]:
            ind = path[:path.index(b'*')].rindex(b'/')
            root = path[:ind+1]
        else:
            root = b'/'
        allfiles = self.walk(root)
        pattern = re.compile(b"^" + path.replace(b'//', b'/').rstrip(
                             b'/').replace(b'*', b'[^/]*').replace(b'?', b'.') + b"$")
        out = [f for f in allfiles if re.match(pattern, 
               f.replace(b'//', b'/').rstrip(b'/'))]
        return out

    def ls(self, path, detail=True):
        """ List files at path

        Parameters
        ----------
        path : string/bytes
            location at which to list files
        detail : bool (=True)
            if True, each list item is a dict of file properties;
            otherwise, returns list of filenames
        """
        if not self.exists(path):
            raise FileNotFoundError(path)
        num = ctypes.c_int(0)
        fi = _lib.hdfsListDirectory(self._handle, ensure_byte(path), ctypes.byref(num))
        out = [info_to_dict(fi[i]) for i in range(num.value)]
        _lib.hdfsFreeFileInfo(fi, num.value)
        if detail:
            return out
        else:
            return [o['name'] for o in out]

    def __repr__(self):
        state = ['Disconnected', 'Connected'][self._handle is not None]
        return 'hdfs://%s:%s, %s' % (self.host, self.port, state)

    def __del__(self):
        if self._handle:
            self.disconnect()

    def mkdir(self, path):
        out = _lib.hdfsCreateDirectory(self._handle, ensure_byte(path))
        return out == 0

    def set_replication(self, path, repl):
        out = _lib.hdfsSetReplication(self._handle, ensure_byte(path),
                                     ctypes.c_int16(int(repl)))
        return out == 0

    def mv(self, path1, path2):
        if not self.exists(path1):
            raise FileNotFoundError(path1)
        out = _lib.hdfsRename(self._handle, ensure_byte(path1), ensure_byte(path2))
        return out == 0

    def rm(self, path, recursive=True):
        "Use recursive for `rm -r`, i.e., delete directory and contents"
        if not self.exists(path):
            raise FileNotFoundError(path)
        out = _lib.hdfsDelete(self._handle, ensure_byte(path), bool(recursive))
        return out == 0

    def exists(self, path):
        out = _lib.hdfsExists(self._handle, ensure_byte(path) )
        return out == 0

    def truncate(self, path, pos):
        # Does not appear to ever succeed
        out = _lib.hdfsTruncate(self._handle, ensure_byte(path),
                               ctypes.c_int64(int(pos)), 0)
        return out == 0

    def chmod(self, path, mode):
        "Mode in numerical format (give as octal, if convenient)"
        if not self.exists(path):
            raise FileNotFoundError(path)
        out = _lib.hdfsChmod(self._handle, ensure_byte(path), ctypes.c_short(int(mode)))
        return out == 0

    def chown(self, path, owner, group):
        "Change owner/group"
        if not self.exists(path):
            raise FileNotFoundError(path)
        out = _lib.hdfsChown(self._handle, ensure_byte(path), ensure_byte(owner),
                            ensure_byte(group))
        return out == 0

    def cat(self, path):
        """ Return contents of file """
        if not self.exists(path):
            raise FileNotFoundError(path)
        buffers = []
        with self.open(path, 'r') as f:
            result = f.read()
        return result

    def get(self, path, filename):
        """ Copy HDFS file to local """
        #TODO: _lib.hdfsCopy() may do this more efficiently
        if not self.exists(path):
            raise FileNotFoundError(path)
        with self.open(path, 'r') as f:
            with open(filename, 'wb') as f2:
                out = 1
                while out:
                    out = f.read()
                    f2.write(out)

    def getmerge(self, path, filename):
        """ Concat all files in path (a directory) to output file """
        files = self.ls(path)
        with open(filename, 'wb') as f2:
            for apath in files:
                with self.open(apath['name'], 'r') as f:
                    out = 1
                    while out:
                        out = f.read()
                        f2.write(out)

    def put(self, filename, path, chunk=2**16):
        """ Copy local file to path in HDFS """
        #TODO: _lib.hdfsCopy() may do this more efficiently
        with self.open(path, 'w') as f:
            with open(filename, 'rb') as f2:
                while True:
                    out = f2.read(chunk)
                    if len(out) == 0:
                        break
                    f.write(out)

    def tail(self, path, size=1024):
        """ Return last bytes of file """
        length = self.du(path)[ensure_trailing_slash(path)]
        if size > length:
            return self.cat(path)
        with self.open(path, 'r') as f:
            f.seek(length - size)
            return f.read(size)

<<<<<<< HEAD
    def head(self, path, size=1024):
        """ Return last bytes of file """
=======
    def head(self, path, size=None):
        """ Return first bytes of file """
        size = int(size) or 1024
>>>>>>> 24028921
        with self.open(path, 'r') as f:
            return f.read(size)

    def touch(self, path):
        """ Create zero-length file """
        self.open(path, 'w').close()

    def read_block(self, fn, offset, length, delimiter=None):
        """ Read a block of bytes from an HDFS file

        Starting at ``offset`` of the file, read ``length`` bytes.  If
        ``delimiter`` is set then we ensure that the read starts and stops at
        delimiter boundaries that follow the locations ``offset`` and ``offset
        + length``.  If ``offset`` is zero then we start at zero.  The
        bytestring returned will not include the surrounding delimiter strings.

        Parameters
        ----------
        fn: string
            Path to filename on HDFS
        offset: int
            Byte offset to start read
        length: int
            Number of bytes to read
        delimiter: bytes (optional)
            Ensure reading starts and stops at delimiter bytestring

        Examples
        --------
        >>> hdfs.read_block('/data/file.csv', 0, 13)  # doctest: +SKIP
        b'Alice, 100\\nBo'
        >>> hdfs.read_block('/data/file.csv', 0, 13, delimiter=b'\\n')  # doctest: +SKIP
        b'Alice, 100\\nBob, 200'

        See Also
        --------
        hdfs3.utils.read_block
        """
        with self.open(fn, 'r') as f:
            bytes = read_block(f, offset, length, delimiter)
        return bytes


def struct_to_dict(s):
    return dict((name, getattr(s, name)) for (name, p) in s._fields_)


def info_to_dict(s):
    d = struct_to_dict(s)
    d['kind'] = {68: 'directory', 70: 'file'}[d['kind']]
    return d


mode_numbers = {'w': 1, 'r': 0, 'a': 1025}

class HDFile(object):
    """ File on HDFS """
    def __init__(self, fs, path, mode, repl=1, buff=0, block_size=0):
        """ Called by open on a HDFileSystem """
        self.fs = fs
        self.path = path
        self.repl = repl
        self.buff = buff
        self._fs = fs._handle
        self.buffer = b''
        self._handle = None
        self.mode = mode
        self.block_size = block_size
        self._set_handle()

    def _set_handle(self):
        out = _lib.hdfsOpenFile(self._fs, ensure_byte(self.path),
                mode_numbers[self.mode], self.buff,
                            ctypes.c_short(self.repl), ctypes.c_int64(self.block_size))
        if not out:
            raise IOError("Could not open file: %s, mode: %s" %
                          (self.path, self.mode))
        self._handle = out

    def read(self, length=None):
        """ Read bytes from open file """
        if not _lib.hdfsFileIsOpenForRead(self._handle):
            raise IOError('File not read mode')
        buffers = []

        if length is None:
            out = 1
            while out:
                out = self.read(2**16)
                buffers.append(out)
        else:
            while length:
                bufsize = min(2**16, length)
                p = ctypes.create_string_buffer(bufsize)
                ret = _lib.hdfsRead(self._fs, self._handle, p, ctypes.c_int32(bufsize))
                if ret == 0:
                    break
                if ret > 0:
                    if ret < bufsize:
                        buffers.append(p.raw[:ret])
                    elif ret == bufsize:
                        buffers.append(p.raw)
                    length -= ret
                else:
                    raise IOError('Read file %s Failed:' % self.path, -ret)

        return b''.join(buffers)

    def readline(self, chunksize=2**16, lineterminator='\n'):
        """ Return a line using buffered reading. 

        Reads and caches chunksize bytes of data, and caches lines
        locally. Subsequent readline calls deplete those lines until
        empty, when a new chunk will be read. A read and readline are
        not therefore generally pointing to the same location in the file;
        `seek()` and `tell()` will give the true location in the file,
        which will be one chunk in even after calling `readline` once.

        Line iteration uses this method internally.
        """
        lineterminator = ensure_byte(lineterminator)
        lines = getattr(self, 'lines', [])
        if len(lines) < 1:
            buff = self.read(chunksize)
            if len(buff) == 0:   #EOF
                remains = self.buffer
                if remains:
                    self.buffer = b''
                    return remains
                raise EOFError
            buff = (self.buffer + buff)
            self.lines = buff.split(lineterminator)
        return self.lines.pop(0)

    def _genline(self):
        while True:
            try:
                yield self.readline()
            except EOFError:
                raise StopIteration

    def __iter__(self):
        """ Enables `for line in file:` usage """
        return self._genline()

    def readlines(self):
        return list(self)

    def tell(self):
        out = _lib.hdfsTell(self._fs, self._handle)
        if out == -1:
            raise IOError('Tell Failed on file %s' % self.path)
        return out

    def seek(self, loc):
        """ Set file read position."""
        info = self.info()
        loc = min(loc, info['size'])
        out = _lib.hdfsSeek(self._fs, self._handle, ctypes.c_int64(loc))
        if out == -1:
            raise IOError('Seek Failed on file %s' % self.path)

    def info(self):
        """ Filesystem metadata about this file """
        return self.fs.info(self.path)

    def write(self, data):
        data = ensure_byte(data)
        if not _lib.hdfsFileIsOpenForWrite(self._handle):
            raise IOError('File not write mode')
        if not _lib.hdfsWrite(self._fs, self._handle, data, len(data)) == len(data):
            raise IOError('Write failed on file %s' % self.path)

    def flush(self):
        _lib.hdfsFlush(self._fs, self._handle)

    def close(self):
        self.flush()
        _lib.hdfsCloseFile(self._fs, self._handle)
        self._handle = None  # _libhdfs releases memory
        self.mode = 'closed'

    def get_block_locs(self):
        """
        Get host locations and offsets of all blocks that compose this file
        """
        return self.fs.get_block_locations(self.path)

    def __del__(self):
        self.close()

    def __repr__(self):
        return 'hdfs://%s:%s%s, %s' % (self.fs.host, self.fs.port,
                                            self.path, self.mode)

    def __enter__(self):
        return self

    def __exit__(self, *args):
        self.close()<|MERGE_RESOLUTION|>--- conflicted
+++ resolved
@@ -433,14 +433,8 @@
             f.seek(length - size)
             return f.read(size)
 
-<<<<<<< HEAD
     def head(self, path, size=1024):
-        """ Return last bytes of file """
-=======
-    def head(self, path, size=None):
         """ Return first bytes of file """
-        size = int(size) or 1024
->>>>>>> 24028921
         with self.open(path, 'r') as f:
             return f.read(size)
 
