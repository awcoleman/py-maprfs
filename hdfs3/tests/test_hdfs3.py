--- conflicted
+++ resolved
@@ -754,8 +754,18 @@
     f = hdfs.open(a, mode='rb', replication=1)
     assert not f.closed
     f.close()
-<<<<<<< HEAD
-    assert f.closed()
+    assert f.closed
+
+
+def test_TextIOWrapper(hdfs):
+    with hdfs.open(a, mode='wb', replication=1) as f:
+        f.write(b'1,2\n3,4\n5,6')
+
+    with hdfs.open(a, mode='rb') as f:
+        ff = io.TextIOWrapper(f)
+        data = list(ff)
+
+    assert data == ['1,2\n', '3,4\n', '5,6']
 
 
 def test_array(hdfs):
@@ -767,18 +777,4 @@
 
     with hdfs.open(a, 'rb') as f:
         out = f.read()
-        assert out == b'A' * 1000
-=======
-    assert f.closed
-
-
-def test_TextIOWrapper(hdfs):
-    with hdfs.open(a, mode='wb', replication=1) as f:
-        f.write(b'1,2\n3,4\n5,6')
-
-    with hdfs.open(a, mode='rb') as f:
-        ff = io.TextIOWrapper(f)
-        data = list(ff)
-
-    assert data == ['1,2\n', '3,4\n', '5,6']
->>>>>>> 31d0aa16
+        assert out == b'A' * 1000